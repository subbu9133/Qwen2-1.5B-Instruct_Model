# 🛡️ Qwen2-1.5B Binary Sentiment Analysis Model - Complete End-to-End Documentation

## 📋 Table of Contents

1. [Project Overview](#project-overview)
2. [Model Architecture](#model-architecture)
3. [Data Preparation](#data-preparation)
4. [Training Process](#training-process)
5. [Model Evaluation](#model-evaluation)
6. [Results Analysis](#results-analysis)
7. [Deployment Guide](#deployment-guide)
8. [Performance Metrics](#performance-metrics)
9. [Technical Specifications](#technical-specifications)
10. [API Documentation](#api-documentation)
11. [Troubleshooting](#troubleshooting)
12. [Future Improvements](#future-improvements)
13. [Appendices](#appendices)

---

## 🎯 Project Overview

### Project Description
This project implements a **Binary Sentiment Analysis Model** using the **Qwen2-1.5B-Instruct** base model fine-tuned with **LoRA (Low-Rank Adaptation)**. The model is designed to classify text into exactly two categories: **POSITIVE** and **NEGATIVE**, with no neutral cases allowed.

### Key Objectives
- **Binary Classification**: Achieve high accuracy in positive/negative sentiment classification
- **No Neutral Cases**: Eliminate ambiguity by forcing binary decisions
- **Production Ready**: Deployable model with high throughput and low latency
- **Comprehensive Evaluation**: 100 test cases with detailed performance analysis

### Success Criteria
- **Accuracy Target**: >95% on binary classification
- **Response Time**: <100ms per inference
- **Throughput**: >1000 requests/second
- **Zero Neutral Outputs**: 100% binary classification

---

## 🏗️ Model Architecture

### Base Model Specifications
```
Model: Qwen2-1.5B-Instruct
Architecture: Transformer-based Language Model
Parameters: 1.5 billion
Context Length: 2048 tokens
Vocabulary Size: 151,936 tokens
Model Type: Causal Language Model (CLM)
```

### Fine-tuning Approach
```
Method: LoRA (Low-Rank Adaptation)
LoRA Rank (r): 16
LoRA Alpha: 32
LoRA Dropout: 0.05
Target Modules: q_proj, v_proj, k_proj, o_proj, gate_proj, up_proj, down_proj
Task Type: CAUSAL_LM
```

<<<<<<< HEAD
# Setup environment
bash scripts/setup_environment.sh

## 📊 Viewing Results and Performance

To view the comprehensive results including charts, confusion matrices, and performance visualizations:

### Option 1: Direct File Access
- Navigate to the `Binary results/` directory for binary classification results
- Check `Sentiment_Qwen2_ model results/` for detailed model performance analysis
- Open PDF files to view charts and visualizations

### Option 2: Generate Results
```bash
# Run the complete testing script to generate new results
python "Binary results/sentiment_analysis_complete_testing (1).py"

# View results in the generated output files
=======
### Model Modifications
- **Padding Token**: Added EOS token as padding token
- **Chat Template**: Custom system/user/assistant format
- **Output Format**: Structured binary classification responses
- **Confidence Scoring**: Built-in confidence calculation

### Input/Output Format
```
Input Template:
<|im_start|>system
You are a sentiment analysis AI. Analyze the following text and classify the sentiment as positive or negative.
<|im_end|>
<|im_start|>user
Text to analyze: {text}
<|im_end|>
<|im_start|>assistant

Output Format:
Sentiment: {POSITIVE/NEGATIVE}
Confidence: {0.0-1.0}
Reasoning: {explanation}
<|im_end|>
>>>>>>> 95a9d16f
```

---

## 📊 Data Preparation

### Training Data Sources
1. **Amazon Reviews Dataset**
   - Source: Amazon Product Reviews
   - Format: Star ratings (1-5) converted to binary
   - Processing: 1-3 stars → NEGATIVE, 4-5 stars → POSITIVE

2. **Twitter Sentiment140 Dataset**
   - Source: Twitter sentiment analysis dataset
   - Format: Binary classification (0=negative, 4=positive)
   - Processing: 0 → NEGATIVE, 4 → POSITIVE

### Data Preprocessing Pipeline
```
Raw Data → Text Cleaning → Sentiment Mapping → Binary Classification → Train/Val/Test Split
```

### Data Cleaning Steps
1. **Text Normalization**
   - Remove special characters
   - Convert to lowercase
   - Handle contractions
   - Remove URLs and mentions

2. **Sentiment Mapping**
   - Convert multi-class to binary
   - Handle edge cases
   - Ensure balanced distribution

3. **Quality Control**
   - Remove extremely short texts (<10 characters)
   - Remove duplicate entries
   - Validate sentiment labels

### Dataset Statistics
```
Total Training Examples: 1,600,000
Training Set: 1,280,000 (80%)
Validation Set: 160,000 (10%)
Test Set: 160,000 (10%)

Class Distribution:
- Positive: 800,000 (50%)
- Negative: 800,000 (50%)
```

---

## 🚀 Training Process

### Training Configuration
```yaml
# Training Parameters
learning_rate: 2e-4
batch_size: 2 (per device)
gradient_accumulation_steps: 8
effective_batch_size: 16
epochs: 3
max_sequence_length: 2048

# Optimization
optimizer: AdamW
weight_decay: 0.001
warmup_ratio: 0.1
lr_scheduler: cosine
max_grad_norm: 1.0

# LoRA Configuration
lora_r: 16
lora_alpha: 32
lora_dropout: 0.05
```

### Training Environment
```
Hardware: NVIDIA GPU (RTX 4090, A100, V100, or similar)
VRAM Requirement: 16GB minimum
System RAM: 32GB minimum
Storage: 100GB SSD
```

### Training Pipeline
1. **Model Loading**
   - Load base Qwen2-1.5B model
   - Apply LoRA configuration
   - Prepare for training

2. **Data Loading**
   - Load tokenized datasets
   - Apply data collation
   - Set up data loaders

3. **Training Loop**
   - Forward pass with LoRA
   - Loss calculation
   - Backward pass and optimization
   - Gradient accumulation

4. **Checkpointing**
   - Save model every 400 steps
   - Keep best 3 checkpoints
   - Early stopping with patience=3

### Training Metrics
```
Training Loss: Decreasing from ~2.5 to ~0.8
Validation Loss: Stable around 0.9
Learning Rate: Cosine decay from 2e-4 to 0
Training Time: ~4-6 hours on RTX 4090
```

---

## 🔍 Model Evaluation

### Evaluation Dataset
```
Test Cases: 100 carefully curated examples
Distribution: 50 positive, 50 negative
Source: Mixed (product reviews, social media, general text)
Complexity: Varied (simple to complex sentiment expressions)
```

### Evaluation Metrics
1. **Primary Metrics**
   - Accuracy: Overall correct predictions
   - Precision: True positives / (True positives + False positives)
   - Recall: True positives / (True positives + False negatives)
   - F1-Score: Harmonic mean of precision and recall

2. **Secondary Metrics**
   - Confidence Distribution
   - Response Time
   - Memory Usage
   - Throughput

### Evaluation Process
1. **Individual Testing**
   - Process each test case
   - Record prediction and confidence
   - Measure response time

2. **Batch Testing**
   - Process multiple cases simultaneously
   - Measure throughput
   - Analyze memory usage

3. **Error Analysis**
   - Identify incorrect predictions
   - Analyze error patterns
   - Categorize failure modes

---

## 📈 Results Analysis

### Overall Performance
```
Total Test Cases: 100
Correct Predictions: {X} (based on your results)
Incorrect Predictions: {Y} (based on your results)
Overall Accuracy: {Z}% (based on your results)
```

### Performance by Category
```
Positive Sentiment:
- Correct: {X}/50
- Incorrect: {Y}/50
- Accuracy: {Z}%

Negative Sentiment:
- Correct: {X}/50
- Incorrect: {Y}/50
- Accuracy: {Z}%
```

### Confidence Analysis
```
Confidence Statistics:
- Mean: {X}
- Median: {Y}
- Standard Deviation: {Z}
- Range: {Min} - {Max}

Confidence vs Accuracy:
- High Confidence (>0.8): {X}% accuracy
- Medium Confidence (0.5-0.8): {Y}% accuracy
- Low Confidence (<0.5): {Z}% accuracy
```

### Response Time Analysis
```
Performance Metrics:
- Average Response Time: {X}ms
- 95th Percentile: {Y}ms
- 99th Percentile: {Z}ms
- Throughput: {W} requests/second
```

---

## 🚀 Deployment Guide

### Production Requirements
```
Hardware:
- GPU: NVIDIA RTX 4090 or better
- VRAM: 8GB minimum
- CPU: 8 cores minimum
- RAM: 16GB minimum
- Storage: 50GB SSD

Software:
- Python 3.8+
- PyTorch 2.0+
- Transformers 4.35+
- FastAPI 0.100+
- CUDA 11.8+
```

### Deployment Options

#### Option 1: FastAPI Service
```python
# FastAPI deployment
from fastapi import FastAPI
from pydantic import BaseModel

app = FastAPI(title="Binary Sentiment Analysis API")

class SentimentRequest(BaseModel):
    text: str
    include_reasoning: bool = True

@app.post("/analyze")
async def analyze_sentiment(request: SentimentRequest):
    result = analyze_sentiment_binary(request.text, model, tokenizer)
    return result
```

#### Option 2: Docker Container
```dockerfile
FROM pytorch/pytorch:2.0.1-cuda11.8-cudnn8-runtime

WORKDIR /app
COPY requirements.txt .
RUN pip install -r requirements.txt

COPY . .
EXPOSE 8000

CMD ["uvicorn", "main:app", "--host", "0.0.0.0", "--port", "8000"]
```

#### Option 3: Cloud Deployment
```
AWS: EC2 with GPU instances
GCP: Compute Engine with GPU
Azure: Virtual Machines with GPU
Kubernetes: GPU-enabled clusters
```

### Environment Variables
```bash
MODEL_PATH=/path/to/model
DEVICE=cuda:0
MAX_LENGTH=2048
BATCH_SIZE=16
API_KEY=your_api_key
LOG_LEVEL=INFO
```

---

## 📊 Performance Metrics

### Model Efficiency
```
Memory Usage:
- Model Size: ~2.5GB (compressed)
- VRAM Usage: 4-8GB during inference
- CPU Memory: 2-4GB

Speed Metrics:
- Single Inference: <100ms
- Batch Processing: 16 samples in ~200ms
- Throughput: >1000 requests/second
```

### Scalability
```
Horizontal Scaling:
- Multiple GPU instances
- Load balancing
- Auto-scaling groups

Vertical Scaling:
- Larger GPU memory
- Multi-GPU setup
- Optimized inference
```

### Monitoring
```
Key Metrics:
- Request rate
- Response time
- Error rate
- GPU utilization
- Memory usage
- Model accuracy drift
```

---



### Error Mitigation
1. **Prompt Engineering**
   - Better system prompts
   - Context-aware instructions
   - Example-based learning

2. **Data Augmentation**
   - More sarcasm examples
   - Mixed sentiment cases
   - Context-dependent scenarios

3. **Post-processing**
   - Confidence thresholds
   - Ensemble methods
   - Rule-based corrections

---

## 🔧 Technical Specifications

### Model Files
```
Model Directory Structure:
models/
├── final/
│   ├── qwen2-1.5b-binary-sentiment/
│   │   ├── adapter_config.json
│   │   ├── adapter_model.bin
│   │   ├── config.json
│   │   ├── generation_config.json
│   │   ├── special_tokens_map.json
│   │   ├── tokenizer.json
│   │   ├── tokenizer_config.json
│   │   └── training_args.bin
│   └── README.md
└── checkpoints/
    ├── checkpoint-400/
    ├── checkpoint-800/
    └── checkpoint-1200/
```

### Configuration Files
```
Training Config: config/training_config.yaml
Model Config: config/model_config.yaml
Deployment Config: config/deployment_config.yaml
```

### Dependencies
```
Core:
- torch>=2.0.0
- transformers>=4.35.0
- peft>=0.6.0
- accelerate>=0.21.0

Utilities:
- numpy>=1.24.0
- pandas>=2.0.0
- scikit-learn>=1.3.0
- matplotlib>=3.7.0
- seaborn>=0.12.0

Deployment:
- fastapi>=0.100.0
- uvicorn>=0.23.0
- pydantic>=2.0.0
```

---

## 🌐 API Documentation

### Endpoints

#### 1. Single Sentiment Analysis
```
POST /api/v1/analyze

Request Body:
{
    "text": "string",
    "include_reasoning": boolean
}

Response:
{
    "text": "string",
    "predicted_sentiment": "POSITIVE|NEGATIVE",
    "confidence": 0.0-1.0,
    "reasoning": "string",
    "processing_time": "float"
}
```

#### 2. Batch Sentiment Analysis
```
POST /api/v1/analyze/batch

Request Body:
{
    "texts": ["string1", "string2", ...],
    "include_reasoning": boolean
}

Response:
{
    "results": [
        {
            "text": "string",
            "predicted_sentiment": "POSITIVE|NEGATIVE",
            "confidence": 0.0-1.0
        }
    ],
    "total_processing_time": "float"
}
```

#### 3. Health Check
```
GET /api/v1/health

Response:
{
    "status": "healthy",
    "model_loaded": true,
    "gpu_available": true,
    "memory_usage": {...},
    "uptime": "float"
}
```

### Authentication
```
Header: X-API-Key: your_api_key
Rate Limit: 1000 requests/hour per key
```

### Error Codes
```
400: Bad Request (invalid input)
401: Unauthorized (missing/invalid API key)
429: Too Many Requests (rate limit exceeded)
500: Internal Server Error (model error)
```

---

## 🛠️ Troubleshooting

### Common Issues

#### 1. CUDA Out of Memory
```
Error: CUDA out of memory
Solution:
- Reduce batch size
- Enable gradient checkpointing
- Use model quantization
- Clear GPU cache
```

#### 2. Model Loading Errors
```
Error: Model not found
Solution:
- Check model path
- Verify file permissions
- Ensure all model files are present
- Check CUDA compatibility
```

#### 3. Tokenizer Issues
```
Error: Tokenizer not found
Solution:
- Download tokenizer files
- Check tokenizer configuration
- Verify vocabulary size
- Clear tokenizer cache
```

#### 4. Performance Issues
```
Problem: Slow inference
Solution:
- Enable GPU acceleration
- Use batch processing
- Optimize model loading
- Check system resources
```

### Debug Mode
```python
<<<<<<< HEAD
response = requests.post(
    "http://localhost:8000/api/v1/moderate/batch",
    json={
        "contents": ["Text 1", "Text 2", "Text 3"],
        "include_reasoning": False
    }
)
```

## 🚀 Cloud Training

### Google Colab
1. Upload training data and notebook
2. Enable GPU runtime
3. Run training cells
4. Download trained model

### Kaggle
1. Create new notebook with GPU
2. Add dataset
3. Run training pipeline
4. Export model

## 📊 Model Comparison

| Feature | Qwen3-4B (Ours) | ShieldGemma-2B | Llama-Guard-4-12B |
|---------|------------------|-----------------|-------------------|
| Model Size | 4B | 2B | 4-12B |
| Categories | 8 | 6 | 7 |
| Severity Levels | 4 | 3 | 3 |
| Reasoning | ✅ | ✅ | ✅ |
| Confidence | ✅ | ✅ | ✅ |
| Training Cost | Low | Medium | High |
| Inference Speed | Fast | Fast | Medium |

## 📈 Results and Performance

### Sentiment Analysis Results
The model has been extensively tested and evaluated on various datasets. Detailed results including performance metrics, confusion matrices, and analysis charts can be found in the following files:

#### 📋 Binary Classification Results
- **Complete Results Report**: `Binary results/Qwen2_Binary_Sentiment_Analysis_Results_20250826_032309.docx`
- **Results Summary**: `Binary results/Code and results.pdf`
- **Test Cases**: `Binary results/test_cases_20250826_032309.txt`
- **Performance Data**: `Binary results/sentiment_analysis_results_20250826_032309.csv`

#### 📊 Model Performance Analysis
- **Detailed Analysis**: `Sentiment_Qwen2_ model results/with Neutral results.pdf`
- **Results Summary**: `Sentiment_Qwen2_ model results/sentiment_analysis_summary_20250821_183948.txt`
- **Performance Metrics**: `Sentiment_Qwen2_ model results/sentiment_analysis_results_20250821_183741.csv`

### Key Performance Highlights
- **Binary Classification Accuracy**: High accuracy on sentiment classification tasks
- **Multi-class Performance**: Robust performance across different sentiment categories
- **Real-world Testing**: Validated on diverse text datasets including social media and product reviews
- **Comprehensive Evaluation**: Includes precision, recall, F1-score, and confusion matrix analysis

> **Note**: To view the detailed results with charts and visualizations, please open the PDF files in the results directories. These contain comprehensive performance analysis, confusion matrices, and detailed evaluation metrics.

## 🤝 Contributing

1. Fork the repository
2. Create a feature branch
3. Make your changes
4. Add tests
5. Submit a pull request
=======
# Enable debug logging
import logging
logging.basicConfig(level=logging.DEBUG)
>>>>>>> 95a9d16f

# Enable model debugging
model.eval()
torch.set_grad_enabled(False)
```

### Performance Profiling
```python
# Profile model performance
import torch.profiler

with torch.profiler.profile(
    activities=[torch.profiler.ProfilerActivity.CPU, torch.profiler.ProfilerActivity.CUDA],
    record_shapes=True
) as prof:
    result = model.generate(**inputs)
    
print(prof.key_averages().table(sort_by="cuda_time_total"))
```

---

## 🔮 Future Improvements

### Short-term Enhancements
1. **Model Optimization**
   - Quantization (INT8, INT4)
   - Model pruning
   - Knowledge distillation

2. **Performance Improvements**
   - Flash attention
   - Tensor parallelism
   - Optimized inference

3. **Data Enhancement**
   - More training data
   - Domain-specific fine-tuning
   - Data augmentation techniques

### Long-term Roadmap
1. **Model Architecture**
   - Larger base model (Qwen3-7B, Qwen3-14B)
   - Multi-modal capabilities
   - Few-shot learning

2. **Advanced Features**
   - Sentiment intensity scoring
   - Aspect-based sentiment analysis
   - Multi-language support

3. **Production Features**
   - A/B testing framework
   - Model versioning
   - Automated retraining
   - Performance monitoring

### Research Directions
1. **Novel Approaches**
   - Contrastive learning
   - Self-supervised pre-training
   - Adversarial training

2. **Evaluation Methods**
   - Human evaluation
   - Adversarial testing
   - Bias detection

---

## 📚 Appendices

### Appendix A: Training Commands
```bash
# Basic training
python scripts/train_model.py --config config/training_config.yaml

# With custom parameters
python scripts/train_model.py \
    --config config/training_config.yaml \
    --output-dir ./models/custom \
    --num-epochs 5 \
    --learning-rate 1e-4

# Resume training
python scripts/train_model.py \
    --config config/training_config.yaml \
    --resume-from-checkpoint ./models/checkpoints/checkpoint-800
```

### Appendix B: Evaluation Commands
```bash
# Basic evaluation
python scripts/evaluate_model.py \
    --model-path models/final/qwen2-1.5b-binary-sentiment

# Custom test set
python scripts/evaluate_model.py \
    --model-path models/final/qwen2-1.5b-binary-sentiment \
    --test-file custom_test.jsonl

# Performance profiling
python scripts/evaluate_model.py \
    --model-path models/final/qwen2-1.5b-binary-sentiment \
    --profile-performance
```

### Appendix C: Deployment Commands
```bash
# FastAPI deployment
python scripts/deploy_model.py \
    --model-path models/final/qwen2-1.5b-binary-sentiment \
    --port 8000

# Docker deployment
docker build -t sentiment-analysis .
docker run -p 8000:8000 --gpus all sentiment-analysis

# Kubernetes deployment
kubectl apply -f k8s/deployment.yaml
kubectl apply -f k8s/service.yaml
```

### Appendix D: Configuration Examples

#### Training Configuration
```yaml
# config/training_config.yaml
model:
  name: "Qwen/Qwen2-1.5B-Instruct"
  max_sequence_length: 2048
  torch_dtype: bfloat16

training:
  learning_rate: 2e-4
  num_train_epochs: 3
  per_device_train_batch_size: 2
  gradient_accumulation_steps: 8

lora:
  r: 16
  lora_alpha: 32
  lora_dropout: 0.05
```

#### Deployment Configuration
```yaml
# config/deployment_config.yaml
server:
  host: "0.0.0.0"
  port: 8000
  workers: 4

model:
  path: "./models/final/qwen2-1.5b-binary-sentiment"
  device: "cuda:0"
  max_batch_size: 16

security:
  api_key_required: true
  rate_limit: 1000
```

### Appendix E: Performance Benchmarks
```
Hardware: NVIDIA RTX 4090
Model: Qwen2-1.5B + LoRA
Input Length: 512 tokens

Single Inference:
- Response Time: 45ms
- Memory Usage: 6.2GB VRAM
- Throughput: 22.2 requests/second

Batch Inference (16 samples):
- Response Time: 180ms
- Memory Usage: 7.8GB VRAM
- Throughput: 88.9 requests/second

Memory Efficiency:
- Model Size: 2.5GB
- Loading Time: 8.2 seconds
- Peak Memory: 8.1GB VRAM
```

### Appendix F: Error Logs
```
2024-01-15 10:30:15 - INFO - Model loaded successfully
2024-01-15 10:30:16 - INFO - Tokenizer loaded successfully
2024-01-15 10:30:17 - INFO - Starting inference server on port 8000
2024-01-15 10:30:20 - INFO - Received request: text length 156
2024-01-15 10:30:20 - INFO - Prediction: POSITIVE, confidence: 0.92
2024-01-15 10:30:20 - INFO - Response time: 45ms
```

---

---

## 📄 License

This project is licensed under the MIT License - see the [LICENSE](LICENSE) file for details.

---

**Note**: This documentation is comprehensive and covers all aspects of the Qwen2-1.5B Binary Sentiment Analysis model. For specific implementation details, refer to the source code and configuration files in the repository.<|MERGE_RESOLUTION|>--- conflicted
+++ resolved
@@ -48,6 +48,7 @@
 Vocabulary Size: 151,936 tokens
 Model Type: Causal Language Model (CLM)
 ```
+```
 
 ### Fine-tuning Approach
 ```
@@ -59,26 +60,6 @@
 Task Type: CAUSAL_LM
 ```
 
-<<<<<<< HEAD
-# Setup environment
-bash scripts/setup_environment.sh
-
-## 📊 Viewing Results and Performance
-
-To view the comprehensive results including charts, confusion matrices, and performance visualizations:
-
-### Option 1: Direct File Access
-- Navigate to the `Binary results/` directory for binary classification results
-- Check `Sentiment_Qwen2_ model results/` for detailed model performance analysis
-- Open PDF files to view charts and visualizations
-
-### Option 2: Generate Results
-```bash
-# Run the complete testing script to generate new results
-python "Binary results/sentiment_analysis_complete_testing (1).py"
-
-# View results in the generated output files
-=======
 ### Model Modifications
 - **Padding Token**: Added EOS token as padding token
 - **Chat Template**: Custom system/user/assistant format
@@ -101,7 +82,6 @@
 Confidence: {0.0-1.0}
 Reasoning: {explanation}
 <|im_end|>
->>>>>>> 95a9d16f
 ```
 
 ---
@@ -219,6 +199,49 @@
 ```
 
 ---
+
+## 📊 Viewing Results and Performance
+
+To view the comprehensive results including charts, confusion matrices, and performance visualizations:
+
+### Option 1: Direct File Access
+- Navigate to the `Binary results/` directory for binary classification results
+- Check `Sentiment_Qwen2_ model results/` for detailed model performance analysis
+- Open PDF files to view charts and visualizations
+
+### Option 2: Generate Results
+```bash
+# Run the complete testing script to generate new results
+python "Binary results/sentiment_analysis_complete_testing (1).py"
+
+# View results in the generated output files
+```
+
+## 📈 Results and Performance
+
+### Sentiment Analysis Results
+The model has been extensively tested and evaluated on various datasets. Detailed results including performance metrics, confusion matrices, and analysis charts can be found in the following files:
+
+#### 📋 Binary Classification Results
+- **Complete Results Report**: `Binary results/Qwen2_Binary_Sentiment_Analysis_Results_20250826_032309.docx`
+- **Results Summary**: `Binary results/Code and results.pdf`
+- **Test Cases**: `Binary results/test_cases_20250826_032309.txt`
+- **Performance Data**: `Binary results/sentiment_analysis_results_20250826_032309.csv`
+
+#### 📊 Model Performance Analysis
+- **Detailed Analysis**: `Sentiment_Qwen2_ model results/with Neutral results.pdf`
+- **Results Summary**: `Sentiment_Qwen2_ model results/sentiment_analysis_summary_20250821_183948.txt`
+- **Performance Metrics**: `Sentiment_Qwen2_ model results/sentiment_analysis_results_20250821_183741.csv`
+
+### Key Performance Highlights
+- **Binary Classification Accuracy**: High accuracy on sentiment classification tasks
+- **Multi-class Performance**: Robust performance across different sentiment categories
+- **Real-world Testing**: Validated on diverse text datasets including social media and product reviews
+- **Comprehensive Evaluation**: Includes precision, recall, F1-score, and confusion matrix analysis
+
+> **Note**: To view the detailed results with charts and visualizations, please open the PDF files in the results directories. These contain comprehensive performance analysis, confusion matrices, and detailed evaluation metrics.
+
+## 🤝 Contributing
 
 ## 🔍 Model Evaluation
 
@@ -619,78 +642,9 @@
 
 ### Debug Mode
 ```python
-<<<<<<< HEAD
-response = requests.post(
-    "http://localhost:8000/api/v1/moderate/batch",
-    json={
-        "contents": ["Text 1", "Text 2", "Text 3"],
-        "include_reasoning": False
-    }
-)
-```
-
-## 🚀 Cloud Training
-
-### Google Colab
-1. Upload training data and notebook
-2. Enable GPU runtime
-3. Run training cells
-4. Download trained model
-
-### Kaggle
-1. Create new notebook with GPU
-2. Add dataset
-3. Run training pipeline
-4. Export model
-
-## 📊 Model Comparison
-
-| Feature | Qwen3-4B (Ours) | ShieldGemma-2B | Llama-Guard-4-12B |
-|---------|------------------|-----------------|-------------------|
-| Model Size | 4B | 2B | 4-12B |
-| Categories | 8 | 6 | 7 |
-| Severity Levels | 4 | 3 | 3 |
-| Reasoning | ✅ | ✅ | ✅ |
-| Confidence | ✅ | ✅ | ✅ |
-| Training Cost | Low | Medium | High |
-| Inference Speed | Fast | Fast | Medium |
-
-## 📈 Results and Performance
-
-### Sentiment Analysis Results
-The model has been extensively tested and evaluated on various datasets. Detailed results including performance metrics, confusion matrices, and analysis charts can be found in the following files:
-
-#### 📋 Binary Classification Results
-- **Complete Results Report**: `Binary results/Qwen2_Binary_Sentiment_Analysis_Results_20250826_032309.docx`
-- **Results Summary**: `Binary results/Code and results.pdf`
-- **Test Cases**: `Binary results/test_cases_20250826_032309.txt`
-- **Performance Data**: `Binary results/sentiment_analysis_results_20250826_032309.csv`
-
-#### 📊 Model Performance Analysis
-- **Detailed Analysis**: `Sentiment_Qwen2_ model results/with Neutral results.pdf`
-- **Results Summary**: `Sentiment_Qwen2_ model results/sentiment_analysis_summary_20250821_183948.txt`
-- **Performance Metrics**: `Sentiment_Qwen2_ model results/sentiment_analysis_results_20250821_183741.csv`
-
-### Key Performance Highlights
-- **Binary Classification Accuracy**: High accuracy on sentiment classification tasks
-- **Multi-class Performance**: Robust performance across different sentiment categories
-- **Real-world Testing**: Validated on diverse text datasets including social media and product reviews
-- **Comprehensive Evaluation**: Includes precision, recall, F1-score, and confusion matrix analysis
-
-> **Note**: To view the detailed results with charts and visualizations, please open the PDF files in the results directories. These contain comprehensive performance analysis, confusion matrices, and detailed evaluation metrics.
-
-## 🤝 Contributing
-
-1. Fork the repository
-2. Create a feature branch
-3. Make your changes
-4. Add tests
-5. Submit a pull request
-=======
 # Enable debug logging
 import logging
 logging.basicConfig(level=logging.DEBUG)
->>>>>>> 95a9d16f
 
 # Enable model debugging
 model.eval()
